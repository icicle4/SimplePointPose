# ------------------------------------------------------------------------------
# Copyright (c) Microsoft
# Licensed under the MIT License.
# Written by Bin Xiao (Bin.Xiao@microsoft.com)
# ------------------------------------------------------------------------------

from __future__ import absolute_import
from __future__ import division
from __future__ import print_function

import os
import logging

import torch
import torch.nn as nn
from collections import OrderedDict
from utils.point_func import *
import fvcore.nn.weight_init as weight_init
<<<<<<< HEAD
from utils.heatmap_func import *
from utils.vis import vis_bbox_and_sample_point

=======
>>>>>>> fc7ea001


BN_MOMENTUM = 0.1
logger = logging.getLogger(__name__)


def conv3x3(in_planes, out_planes, stride=1):
    """3x3 convolution with padding"""
    return nn.Conv2d(in_planes, out_planes, kernel_size=3, stride=stride,
                     padding=1, bias=False)


class BasicBlock(nn.Module):
    expansion = 1

    def __init__(self, inplanes, planes, stride=1, downsample=None):
        super(BasicBlock, self).__init__()
        self.conv1 = conv3x3(inplanes, planes, stride)
        self.bn1 = nn.BatchNorm2d(planes, momentum=BN_MOMENTUM)
        self.relu = nn.ReLU(inplace=True)
        self.conv2 = conv3x3(planes, planes)
        self.bn2 = nn.BatchNorm2d(planes, momentum=BN_MOMENTUM)
        self.downsample = downsample
        self.stride = stride

    def forward(self, x):
        residual = x

        out = self.conv1(x)
        out = self.bn1(out)
        out = self.relu(out)

        out = self.conv2(out)
        out = self.bn2(out)

        if self.downsample is not None:
            residual = self.downsample(x)

        out += residual
        out = self.relu(out)

        return out


class Bottleneck(nn.Module):
    expansion = 4

    def __init__(self, inplanes, planes, stride=1, downsample=None):
        super(Bottleneck, self).__init__()
        self.conv1 = nn.Conv2d(inplanes, planes, kernel_size=1, bias=False)
        self.bn1 = nn.BatchNorm2d(planes, momentum=BN_MOMENTUM)
        self.conv2 = nn.Conv2d(planes, planes, kernel_size=3, stride=stride,
                               padding=1, bias=False)
        self.bn2 = nn.BatchNorm2d(planes, momentum=BN_MOMENTUM)
        self.conv3 = nn.Conv2d(planes, planes * self.expansion, kernel_size=1,
                               bias=False)
        self.bn3 = nn.BatchNorm2d(planes * self.expansion,
                                  momentum=BN_MOMENTUM)
        self.relu = nn.ReLU(inplace=True)
        self.downsample = downsample
        self.stride = stride

    def forward(self, x):
        residual = x

        out = self.conv1(x)
        out = self.bn1(out)
        out = self.relu(out)

        out = self.conv2(out)
        out = self.bn2(out)
        out = self.relu(out)

        out = self.conv3(out)
        out = self.bn3(out)

        if self.downsample is not None:
            residual = self.downsample(x)

        out += residual
        out = self.relu(out)

        return out


class Bottleneck_CAFFE(nn.Module):
    expansion = 4

    def __init__(self, inplanes, planes, stride=1, downsample=None):
        super(Bottleneck_CAFFE, self).__init__()
        # add stride to conv1x1
        self.conv1 = nn.Conv2d(inplanes, planes, kernel_size=1, stride=stride, bias=False)
        self.bn1 = nn.BatchNorm2d(planes, momentum=BN_MOMENTUM)
        self.conv2 = nn.Conv2d(planes, planes, kernel_size=3, stride=1,
                               padding=1, bias=False)
        self.bn2 = nn.BatchNorm2d(planes, momentum=BN_MOMENTUM)
        self.conv3 = nn.Conv2d(planes, planes * self.expansion, kernel_size=1,
                               bias=False)
        self.bn3 = nn.BatchNorm2d(planes * self.expansion,
                                  momentum=BN_MOMENTUM)
        self.relu = nn.ReLU(inplace=True)
        self.downsample = downsample
        self.stride = stride

    def forward(self, x):
        residual = x

        out = self.conv1(x)
        out = self.bn1(out)
        out = self.relu(out)

        out = self.conv2(out)
        out = self.bn2(out)
        out = self.relu(out)

        out = self.conv3(out)
        out = self.bn3(out)

        if self.downsample is not None:
            residual = self.downsample(x)

        out += residual
        out = self.relu(out)

        return out


class PointHead(nn.Module):
    def __init__(self, fc_dim, num_fc):
        super(PointHead, self).__init__()
        self.num_classes = 1
        self.input_channels = fc_dim
        self.num_fc = num_fc

        fc_dim_in = self.input_channels + self.num_classes
        self.fc_layers = nn.ModuleList()
        layers = list()
        for k in range(num_fc):
            fc = nn.Conv1d(fc_dim_in, fc_dim, kernel_size=1, stride=1, padding=0, bias=True)
            layers.append(fc)
            fc_dim_in = fc_dim
            fc_dim_in += 1
        self.fc_layers = nn.ModuleList(layers)
        self.predictor = nn.Conv1d(fc_dim_in, 1, kernel_size=1, stride=1, padding=0)

        for i, layer in enumerate(self.fc_layers):
            weight_init.c2_msra_fill(layer)
        # use normal distribution initialization for mask prediction layer
        nn.init.normal_(self.predictor.weight, std=0.001)
        if self.predictor.bias is not None:
            nn.init.constant_(self.predictor.bias, 0)

    def forward(self, fine_grained_features, fine_deconv_features, coarse_features):
        x = torch.cat((fine_grained_features, fine_deconv_features, coarse_features), dim=1)
        for i, layer in enumerate(self.fc_layers):
            x = F.relu(layer(x))
            x = torch.cat((x, coarse_features), dim=1)
        return self.predictor(x)


class PoseResNet(nn.Module):

    def __init__(self, block, layers, cfg, **kwargs):
        self.inplanes = 64
        extra = cfg.MODEL.EXTRA
        self.deconv_with_bias = extra.DECONV_WITH_BIAS

        super(PoseResNet, self).__init__()
        self.conv1 = nn.Conv2d(3, 64, kernel_size=7, stride=2, padding=3,
                               bias=False)
        self.bn1 = nn.BatchNorm2d(64, momentum=BN_MOMENTUM)
        self.relu = nn.ReLU(inplace=True)
        self.maxpool = nn.MaxPool2d(kernel_size=3, stride=2, padding=1)
        self.layer1 = self._make_layer(block, 64, layers[0])
        self.layer2 = self._make_layer(block, 128, layers[1], stride=2)
        self.layer3 = self._make_layer(block, 256, layers[2], stride=2)
        self.layer4 = self._make_layer(block, 512, layers[3], stride=2)

        self.point_head = PointHead(256 + 256, 3)

<<<<<<< HEAD
        self.train_num_points = 7 * 7
        self.oversample_ratio = 3.0
        self.importance_sample_ratio = 0.75

        self.subdivision_steps = 3
        self.subdivision_num_points = 14 * 14

        self.freeze_gaussian = True
=======
        self.train_num_points = 9
        self.oversample_ratio = 3.0
        self.importance_sample_ratio=0.75

        self.subdivision_steps = 3
        self.subdivision_num_points = 36
>>>>>>> fc7ea001

        # used for deconv layers
        self.deconv_layers = self._make_deconv_layer(
            extra.NUM_DECONV_LAYERS,
            extra.NUM_DECONV_FILTERS,
            extra.NUM_DECONV_KERNELS,
        )

        self.final_layer = nn.Conv2d(
            in_channels=extra.NUM_DECONV_FILTERS[-1],
            out_channels=cfg.MODEL.NUM_JOINTS,
            kernel_size=extra.FINAL_CONV_KERNEL,
            stride=1,
            padding=1 if extra.FINAL_CONV_KERNEL == 3 else 0
        )

    def _make_layer(self, block, planes, blocks, stride=1):
        downsample = None
        if stride != 1 or self.inplanes != planes * block.expansion:
            downsample = nn.Sequential(
                nn.Conv2d(self.inplanes, planes * block.expansion,
                          kernel_size=1, stride=stride, bias=False),
                nn.BatchNorm2d(planes * block.expansion, momentum=BN_MOMENTUM),
            )

        layers = []
        layers.append(block(self.inplanes, planes, stride, downsample))
        self.inplanes = planes * block.expansion
        for i in range(1, blocks):
            layers.append(block(self.inplanes, planes))

        return nn.Sequential(*layers)

    def _get_deconv_cfg(self, deconv_kernel, index):
        if deconv_kernel == 4:
            padding = 1
            output_padding = 0
        elif deconv_kernel == 3:
            padding = 1
            output_padding = 1
        elif deconv_kernel == 2:
            padding = 0
            output_padding = 0

        return deconv_kernel, padding, output_padding

    def _make_deconv_layer(self, num_layers, num_filters, num_kernels):
        assert num_layers == len(num_filters), \
            'ERROR: num_deconv_layers is different len(num_deconv_filters)'
        assert num_layers == len(num_kernels), \
            'ERROR: num_deconv_layers is different len(num_deconv_filters)'

        layers = []
        for i in range(num_layers):
            kernel, padding, output_padding = \
                self._get_deconv_cfg(num_kernels[i], i)

            planes = num_filters[i]
            layers.append(
                nn.ConvTranspose2d(
                    in_channels=self.inplanes,
                    out_channels=planes,
                    kernel_size=kernel,
                    stride=2,
                    padding=padding,
                    output_padding=output_padding,
                    bias=self.deconv_with_bias))
            layers.append(nn.BatchNorm2d(planes, momentum=BN_MOMENTUM))
            layers.append(nn.ReLU(inplace=True))
            self.inplanes = planes

        return nn.Sequential(*layers)

    def forward(self, x, gt_heatmaps):

<<<<<<< HEAD
=======
        x = self.conv1(x)
        x = self.bn1(x)
        x = self.relu(x)
        x = self.maxpool(x)
        backbone = self.layer1(x)

        x = self.layer2(backbone)
        x = self.layer3(x)
        x = self.layer4(x)

        deconv_features = self.deconv_layers(x)
        coarse_heatmaps = self.final_layer(deconv_features)

        if self.training:
            heatmap_loss = (F.mse_loss(coarse_heatmaps, gt_heatmaps, reduction='mean'))

            B, C, H, W = coarse_heatmaps.size()

            with torch.no_grad():
                point_coords = get_certain_point_coors_with_randomness(
                    coarse_heatmaps,
                    lambda logits: calculate_certainty(logits, []),
                    self.train_num_points,
                    self.oversample_ratio,
                    self.importance_sample_ratio)

                _, num_sampled, _ = point_coords.size()
            point_coords = point_coords.view(C, B, num_sampled, 2)

            corse_features = torch.cat([point_sample(coarse_heatmaps[:, i: i+1], point_coords[i]) for i in range(C)])
            fine_grained_features = torch.cat([point_sample(backbone, point_coord) for point_coord in point_coords])
            fine_grained_deconv_features = torch.cat([point_sample(deconv_features, point_coord) for point_coord in point_coords])

            #print('corse_features', corse_features.size())
            #print('fine_grained_features', fine_grained_features.size())
            #print('fine_grained_deconv_features', fine_grained_deconv_features.size())

            point_logits = self.point_head(fine_grained_features, fine_grained_deconv_features, corse_features)
            #print('point_logits', point_logits.size())
            gt_point_logits = torch.cat([point_sample(gt_heatmaps[:, i: i+1], point_coords[i]) for i in range(C)])
            #print('gt_point_logits', gt_point_logits.size())

            #point_diff = torch.abs(point_logits - gt_point_logits)
            #point_acc = torch.sum(point_diff < 0.05) / len()

            point_loss = F.mse_loss(point_logits, gt_point_logits, reduction='mean')
            loss = heatmap_loss + point_loss

            output_heatmaps = coarse_heatmaps.clone()

            return {
                "output": output_heatmaps,
                "loss": loss,
                "heatmap_loss": heatmap_loss,
                "point_loss": point_loss
            }
        else:
            heatmaps_logits = coarse_heatmaps.clone()
            D, C, H, W = heatmaps_logits.size()

            for subdivision_step in range(self.subdivision_steps):
                heatmaps_logits = F.interpolate(heatmaps_logits, scale_factor=2, mode='bilinear', align_corners=False)
                _, C, H, W = heatmaps_logits.size()
                flatten_logit = heatmaps_logits.clone().view(D * C, 1, H, W)
                certain_map = calculate_certainty(flatten_logit, [])

                point_indices, point_coords = get_certain_point_coords_on_grid(
                    certain_map, num_points=self.subdivision_num_points
                )

                _, num_sampled, _ = point_coords.size()
                point_coords = point_coords.view(D, C, 1, num_sampled, 2)
                fine_grained_features = torch.cat([torch.unsqueeze(point_sample(backbone, point_coords[:, i]), dim=1)
                                                   for i in range(C)], dim=1)
                coarse_features = torch.cat(
                    [torch.unsqueeze(point_sample(heatmaps_logits[:, i: i + 1], point_coords[:, i]), dim=1) for i in range(C)],
                    dim=1)
                fine_grained_deconv_features = torch.cat([torch.unsqueeze(point_sample(deconv_features, point_coords[:, i]), dim=1)
                                                   for i in range(C)], dim=1)
                coarse_features = coarse_features.view(D*C, -1, num_sampled)
                fine_grained_features = fine_grained_features.view(D*C, -1, num_sampled)
                fine_grained_deconv_features = fine_grained_deconv_features.view(D*C, -1, num_sampled)

                point_logits = self.point_head(fine_grained_features, fine_grained_deconv_features, coarse_features)
                point_logits = point_logits.squeeze(1)
                # put mask point predictions to the right places on the upsampled grid.
                R, C, H, W = heatmaps_logits.shape
                heatmaps_logits = (
                    heatmaps_logits.reshape(R * C, H * W)
                        .scatter_(1, point_indices, point_logits)
                        .view(R, C, H, W)
                )
            return heatmaps_logits, coarse_heatmaps


    def forward_super_heatmap(self, x, subdivision_steps, subdivision_num_points):
>>>>>>> fc7ea001
        x = self.conv1(x)
        x = self.bn1(x)
        x = self.relu(x)
        x = self.maxpool(x)
        backbone = self.layer1(x)

        x = self.layer2(backbone)
        x = self.layer3(x)
        x = self.layer4(x)
        deconv_features = self.deconv_layers(x)
        coarse_heatmaps = self.final_layer(deconv_features)

        heatmaps_logits = coarse_heatmaps.clone()

        for subdivions_step in range(subdivision_steps):
            heatmaps_logits = F.interpolate(heatmaps_logits, scale_factor=2, mode='bilinear', align_corners=False)
            D, C, H, W = heatmaps_logits.shape

            flatten_logits = heatmaps_logits.clone().view(C, 1, H, W)
            certain_map = calculate_certainty(flatten_logits, [])

            point_indices, point_coords = get_certain_point_coords_on_grid(
                certain_map, num_points=subdivision_num_points
            )

            _, num_sampled, _ = point_coords.size()
            point_coords = point_coords.view(C, 1, num_sampled, 2)

            fine_grained_features = torch.cat([point_sample(backbone, point_coord) for point_coord in point_coords])
            coarse_features = torch.cat([point_sample(heatmaps_logits[:, i: i+1], point_coords[i]) for i in range(C)])
            fine_grained_deconv_features = torch.cat(
                [point_sample(deconv_features, point_coord) for point_coord in point_coords])
            point_logits = self.point_head(fine_grained_features, fine_grained_deconv_features, coarse_features)

            # put mask point predictions to the right places on the upsampled grid.
            R, C, H, W = heatmaps_logits.shape
            heatmaps_logits = (
                heatmaps_logits.reshape(C, H * W)
                    .scatter_(1, point_indices, point_logits)
                    .view(R, C, H, W)
            )

<<<<<<< HEAD
        deconv_features = self.deconv_layers(x)
        coarse_heatmaps = self.final_layer(deconv_features)

        if self.training:
            heatmap_loss = (F.mse_loss(coarse_heatmaps, gt_heatmaps, reduction='mean'))

            B, C, H, W = coarse_heatmaps.size()

            with torch.no_grad():
                proposal_boxes, point_coords = get_certain_point_coors_with_randomness(
                    coarse_heatmaps,
                    lambda logits: calculate_certainty(logits, []),
                    self.train_num_points,
                    self.oversample_ratio,
                    self.importance_sample_ratio)

                _, num_sampled, _ = point_coords.size()

            cat_boxes = torch.cat(proposal_boxes, dim=0)
            point_coords_wrt_heatmap = get_point_coords_wrt_roi(cat_boxes, point_coords)
            point_coords_wrt_heatmap = point_coords_wrt_heatmap.view(B, C, num_sampled, 2).permute(1, 0, 2, 3)

            #vis_bbox_and_sample_point(coarse_heatmaps, cat_boxes, point_coords_wrt_heatmap)

            fine_grained_backbone = point_sample_fine_grained_features(
                backbone, point_coords_wrt_heatmap
            )

            fine_grained_deconv = point_sample_fine_grained_features(
                deconv_features, point_coords_wrt_heatmap
            )

            coarse_features = point_sample_pd_heatmaps(
                coarse_heatmaps, point_coords_wrt_heatmap
            )
            point_logits = self.point_head(fine_grained_backbone, fine_grained_deconv, coarse_features)

            # 此处我们将interpolate插值替换为gaussian插值
            if self.freeze_gaussian:
                with torch.no_grad():
                    gt_point_logits = []
                    D, C, H, W = gt_heatmaps.shape
                    for i in range(D):
                        for j in range(C):
                            point_coord_wrt_heatmap = point_coords_wrt_heatmap[j, i]
                            point_coord_wrt_heatmap = point_coord_wrt_heatmap.permute(1, 0)

                            heatmap = gt_heatmaps[i, j]
                            if torch.sum(heatmap) ==0:
                                params = [
                                    torch.tensor(0.00001).cuda(),
                                    torch.tensor(24).cuda(),
                                    torch.tensor(32).cuda(),
                                    torch.tensor(72).cuda(),
                                    torch.tensor(96).cuda(),
                                ]
                            else:
                                params = moment_torch(heatmap)

                            if sum([torch.isnan(p) for p in params])>0:
                                params = [
                                    torch.tensor(0.00001).cuda(),
                                    torch.tensor(24).cuda(),
                                    torch.tensor(32).cuda(),
                                    torch.tensor(72).cuda(),
                                    torch.tensor(96).cuda(),
                                ]

                            fit = gaussian_torch(*params)
                            gt_point_logit = fit(*point_coord_wrt_heatmap)
                            gt_point_logits.append(gt_point_logit[None, None, :])
                    gt_point_logits = torch.cat(gt_point_logits)
            else:
                gt_point_logits = []
                D, C, H, W = gt_heatmaps.shape
                for i in range(D):
                    for j in range(C):
                        point_coord_wrt_heatmap = point_coords_wrt_heatmap[j, i]
                        point_coord_wrt_heatmap = point_coord_wrt_heatmap.permute(1, 0)

                        heatmap = gt_heatmaps[i, j]
                        params = moment_torch(heatmap)
                        fit = gaussian_torch(*params)
                        gt_point_logit = fit(*point_coord_wrt_heatmap)

                        gt_point_logits.append(gt_point_logit)
                gt_point_logits = torch.cat(gt_point_logits)

            point_loss = F.mse_loss(point_logits, gt_point_logits, reduction='mean')
            loss = heatmap_loss + point_loss

            output_heatmaps = coarse_heatmaps.clone()

            return {
                "output": output_heatmaps,
                "loss": loss,
                "heatmap_loss": heatmap_loss,
                "point_loss": point_loss,
                'point_coords': point_coords
            }

        else:

            heatmaps_logits = coarse_heatmaps.clone()
            D, C, H, W = heatmaps_logits.size()

            stage_heatmaps = []
            stage_point_indices = []

            for subdivision_step in range(self.subdivision_steps):
                upsampled_heatmap_logits = []
                point_coords = []
                point_indices = []

                for i in range(D):
                    for j in range(C):
                        heatmap_logit = heatmaps_logits[i, j]
                        # 每一阶段，初始heatmap将分别计算高斯分布参数生成更高分辨率的特征图及通过线性插值生成更高分辨率的特征图
                        # 我们将两种特征图中差异最大的值作为我们需要优化的目标
                        gaussian_heatmap = gaussian_interpolate(heatmap_logit, 2)
                        interpolated_heatmap = F.interpolate(
                            heatmap_logit[None, None, :, :], scale_factor=2, mode="bilinear", align_corners=False
                        ).squeeze(0)

                        error_map = torch.abs(gaussian_heatmap - interpolated_heatmap)
                        uncertain_map = calculate_certainty(error_map.unsqueeze(dim=0), [])

                        point_indice, point_coord = get_certain_point_coords_on_grid(
                            uncertain_map, num_points=self.subdivision_num_points
                        )

                        point_indices.append(point_indice)
                        point_coords.append(point_coord)

                        upsampled_heatmap_logits.append(interpolated_heatmap)

                point_indices = torch.cat(point_indices)
                point_coords = torch.cat(point_coords).view(D, C, -1, 2).permute(1, 0, 2, 3)

                fine_grained_backbone = point_sample_features(backbone, point_coords)
                fine_grained_deconv = point_sample_features(deconv_features, point_coords)
                coarse_features = point_sample_pd_features(coarse_heatmaps, point_coords)

                upsampled_heatmap_logits = torch.cat(upsampled_heatmap_logits, dim=0)
                _, new_H, new_W = upsampled_heatmap_logits.size()
                heatmaps_logits = upsampled_heatmap_logits.view(D, C, new_H, new_W)
                stage_heatmaps.append(heatmaps_logits)

                point_logits = self.point_head(fine_grained_backbone, fine_grained_deconv, coarse_features)
                point_logits = point_logits.squeeze(1)
                # put mask point predictions to the right places on the upsampled grid.
                R, C, H, W = heatmaps_logits.shape
                heatmaps_logits = (
                    heatmaps_logits.reshape(R * C, H * W)
                        .scatter_(1, point_indices, point_logits)
                        .view(R, C, H, W)
                )
                stage_point_indices.append(point_indices.view(D, C, -1))
            return {
                'refine': heatmaps_logits,
                'coarse': coarse_heatmaps,
                'stage_heatmaps': stage_heatmaps,
                'stage_point_indices': stage_point_indices
            }
=======
        return heatmaps_logits, coarse_heatmaps
>>>>>>> fc7ea001


    def init_weights(self, pretrained=''):
        if os.path.isfile(pretrained):
            logger.info('=> init deconv weights from normal distribution')
            for name, m in self.deconv_layers.named_modules():
                if isinstance(m, nn.ConvTranspose2d):
                    logger.info('=> init {}.weight as normal(0, 0.001)'.format(name))
                    logger.info('=> init {}.bias as 0'.format(name))
                    nn.init.normal_(m.weight, std=0.001)
                    if self.deconv_with_bias:
                        nn.init.constant_(m.bias, 0)
                elif isinstance(m, nn.BatchNorm2d):
                    logger.info('=> init {}.weight as 1'.format(name))
                    logger.info('=> init {}.bias as 0'.format(name))
                    nn.init.constant_(m.weight, 1)
                    nn.init.constant_(m.bias, 0)
            logger.info('=> init final conv weights from normal distribution')
            for m in self.final_layer.modules():
                if isinstance(m, nn.Conv2d):
                    # nn.init.kaiming_normal_(m.weight, mode='fan_out', nonlinearity='relu')
                    logger.info('=> init {}.weight as normal(0, 0.001)'.format(name))
                    logger.info('=> init {}.bias as 0'.format(name))
                    nn.init.normal_(m.weight, std=0.001)
                    nn.init.constant_(m.bias, 0)

            # pretrained_state_dict = torch.load(pretrained)
            logger.info('=> loading pretrained model {}'.format(pretrained))
            # self.load_state_dict(pretrained_state_dict, strict=False)
            checkpoint = torch.load(pretrained)
            if isinstance(checkpoint, OrderedDict):
                state_dict = checkpoint
            elif isinstance(checkpoint, dict) and 'state_dict' in checkpoint:
                state_dict_old = checkpoint['state_dict']
                state_dict = OrderedDict()
                # delete 'module.' because it is saved from DataParallel module
                for key in state_dict_old.keys():
                    if key.startswith('module.'):
                        # state_dict[key[7:]] = state_dict[key]
                        # state_dict.pop(key)
                        state_dict[key[7:]] = state_dict_old[key]
                    else:
                        state_dict[key] = state_dict_old[key]
            else:
                raise RuntimeError(
                    'No state_dict found in checkpoint file {}'.format(pretrained))
            self.load_state_dict(state_dict, strict=False)
        else:
            logger.error('=> imagenet pretrained model dose not exist')
            logger.error('=> please download it first')
            raise ValueError('imagenet pretrained model does not exist')


resnet_spec = {18: (BasicBlock, [2, 2, 2, 2]),
               34: (BasicBlock, [3, 4, 6, 3]),
               50: (Bottleneck, [3, 4, 6, 3]),
               101: (Bottleneck, [3, 4, 23, 3]),
               152: (Bottleneck, [3, 8, 36, 3])}


def get_pose_net(cfg, is_train, **kwargs):
    num_layers = cfg.MODEL.EXTRA.NUM_LAYERS
    style = cfg.MODEL.STYLE

    block_class, layers = resnet_spec[num_layers]

    if style == 'caffe':
        block_class = Bottleneck_CAFFE

    model = PoseResNet(block_class, layers, cfg, **kwargs)

    if is_train and cfg.MODEL.INIT_WEIGHTS:
        model.init_weights(cfg.MODEL.PRETRAINED)

    return model<|MERGE_RESOLUTION|>--- conflicted
+++ resolved
@@ -16,12 +16,9 @@
 from collections import OrderedDict
 from utils.point_func import *
 import fvcore.nn.weight_init as weight_init
-<<<<<<< HEAD
 from utils.heatmap_func import *
 from utils.vis import vis_bbox_and_sample_point
 
-=======
->>>>>>> fc7ea001
 
 
 BN_MOMENTUM = 0.1
@@ -202,7 +199,6 @@
 
         self.point_head = PointHead(256 + 256, 3)
 
-<<<<<<< HEAD
         self.train_num_points = 7 * 7
         self.oversample_ratio = 3.0
         self.importance_sample_ratio = 0.75
@@ -211,14 +207,6 @@
         self.subdivision_num_points = 14 * 14
 
         self.freeze_gaussian = True
-=======
-        self.train_num_points = 9
-        self.oversample_ratio = 3.0
-        self.importance_sample_ratio=0.75
-
-        self.subdivision_steps = 3
-        self.subdivision_num_points = 36
->>>>>>> fc7ea001
 
         # used for deconv layers
         self.deconv_layers = self._make_deconv_layer(
@@ -294,8 +282,6 @@
 
     def forward(self, x, gt_heatmaps):
 
-<<<<<<< HEAD
-=======
         x = self.conv1(x)
         x = self.bn1(x)
         x = self.relu(x)
@@ -306,136 +292,6 @@
         x = self.layer3(x)
         x = self.layer4(x)
 
-        deconv_features = self.deconv_layers(x)
-        coarse_heatmaps = self.final_layer(deconv_features)
-
-        if self.training:
-            heatmap_loss = (F.mse_loss(coarse_heatmaps, gt_heatmaps, reduction='mean'))
-
-            B, C, H, W = coarse_heatmaps.size()
-
-            with torch.no_grad():
-                point_coords = get_certain_point_coors_with_randomness(
-                    coarse_heatmaps,
-                    lambda logits: calculate_certainty(logits, []),
-                    self.train_num_points,
-                    self.oversample_ratio,
-                    self.importance_sample_ratio)
-
-                _, num_sampled, _ = point_coords.size()
-            point_coords = point_coords.view(C, B, num_sampled, 2)
-
-            corse_features = torch.cat([point_sample(coarse_heatmaps[:, i: i+1], point_coords[i]) for i in range(C)])
-            fine_grained_features = torch.cat([point_sample(backbone, point_coord) for point_coord in point_coords])
-            fine_grained_deconv_features = torch.cat([point_sample(deconv_features, point_coord) for point_coord in point_coords])
-
-            #print('corse_features', corse_features.size())
-            #print('fine_grained_features', fine_grained_features.size())
-            #print('fine_grained_deconv_features', fine_grained_deconv_features.size())
-
-            point_logits = self.point_head(fine_grained_features, fine_grained_deconv_features, corse_features)
-            #print('point_logits', point_logits.size())
-            gt_point_logits = torch.cat([point_sample(gt_heatmaps[:, i: i+1], point_coords[i]) for i in range(C)])
-            #print('gt_point_logits', gt_point_logits.size())
-
-            #point_diff = torch.abs(point_logits - gt_point_logits)
-            #point_acc = torch.sum(point_diff < 0.05) / len()
-
-            point_loss = F.mse_loss(point_logits, gt_point_logits, reduction='mean')
-            loss = heatmap_loss + point_loss
-
-            output_heatmaps = coarse_heatmaps.clone()
-
-            return {
-                "output": output_heatmaps,
-                "loss": loss,
-                "heatmap_loss": heatmap_loss,
-                "point_loss": point_loss
-            }
-        else:
-            heatmaps_logits = coarse_heatmaps.clone()
-            D, C, H, W = heatmaps_logits.size()
-
-            for subdivision_step in range(self.subdivision_steps):
-                heatmaps_logits = F.interpolate(heatmaps_logits, scale_factor=2, mode='bilinear', align_corners=False)
-                _, C, H, W = heatmaps_logits.size()
-                flatten_logit = heatmaps_logits.clone().view(D * C, 1, H, W)
-                certain_map = calculate_certainty(flatten_logit, [])
-
-                point_indices, point_coords = get_certain_point_coords_on_grid(
-                    certain_map, num_points=self.subdivision_num_points
-                )
-
-                _, num_sampled, _ = point_coords.size()
-                point_coords = point_coords.view(D, C, 1, num_sampled, 2)
-                fine_grained_features = torch.cat([torch.unsqueeze(point_sample(backbone, point_coords[:, i]), dim=1)
-                                                   for i in range(C)], dim=1)
-                coarse_features = torch.cat(
-                    [torch.unsqueeze(point_sample(heatmaps_logits[:, i: i + 1], point_coords[:, i]), dim=1) for i in range(C)],
-                    dim=1)
-                fine_grained_deconv_features = torch.cat([torch.unsqueeze(point_sample(deconv_features, point_coords[:, i]), dim=1)
-                                                   for i in range(C)], dim=1)
-                coarse_features = coarse_features.view(D*C, -1, num_sampled)
-                fine_grained_features = fine_grained_features.view(D*C, -1, num_sampled)
-                fine_grained_deconv_features = fine_grained_deconv_features.view(D*C, -1, num_sampled)
-
-                point_logits = self.point_head(fine_grained_features, fine_grained_deconv_features, coarse_features)
-                point_logits = point_logits.squeeze(1)
-                # put mask point predictions to the right places on the upsampled grid.
-                R, C, H, W = heatmaps_logits.shape
-                heatmaps_logits = (
-                    heatmaps_logits.reshape(R * C, H * W)
-                        .scatter_(1, point_indices, point_logits)
-                        .view(R, C, H, W)
-                )
-            return heatmaps_logits, coarse_heatmaps
-
-
-    def forward_super_heatmap(self, x, subdivision_steps, subdivision_num_points):
->>>>>>> fc7ea001
-        x = self.conv1(x)
-        x = self.bn1(x)
-        x = self.relu(x)
-        x = self.maxpool(x)
-        backbone = self.layer1(x)
-
-        x = self.layer2(backbone)
-        x = self.layer3(x)
-        x = self.layer4(x)
-        deconv_features = self.deconv_layers(x)
-        coarse_heatmaps = self.final_layer(deconv_features)
-
-        heatmaps_logits = coarse_heatmaps.clone()
-
-        for subdivions_step in range(subdivision_steps):
-            heatmaps_logits = F.interpolate(heatmaps_logits, scale_factor=2, mode='bilinear', align_corners=False)
-            D, C, H, W = heatmaps_logits.shape
-
-            flatten_logits = heatmaps_logits.clone().view(C, 1, H, W)
-            certain_map = calculate_certainty(flatten_logits, [])
-
-            point_indices, point_coords = get_certain_point_coords_on_grid(
-                certain_map, num_points=subdivision_num_points
-            )
-
-            _, num_sampled, _ = point_coords.size()
-            point_coords = point_coords.view(C, 1, num_sampled, 2)
-
-            fine_grained_features = torch.cat([point_sample(backbone, point_coord) for point_coord in point_coords])
-            coarse_features = torch.cat([point_sample(heatmaps_logits[:, i: i+1], point_coords[i]) for i in range(C)])
-            fine_grained_deconv_features = torch.cat(
-                [point_sample(deconv_features, point_coord) for point_coord in point_coords])
-            point_logits = self.point_head(fine_grained_features, fine_grained_deconv_features, coarse_features)
-
-            # put mask point predictions to the right places on the upsampled grid.
-            R, C, H, W = heatmaps_logits.shape
-            heatmaps_logits = (
-                heatmaps_logits.reshape(C, H * W)
-                    .scatter_(1, point_indices, point_logits)
-                    .view(R, C, H, W)
-            )
-
-<<<<<<< HEAD
         deconv_features = self.deconv_layers(x)
         coarse_heatmaps = self.final_layer(deconv_features)
 
@@ -600,9 +456,6 @@
                 'stage_heatmaps': stage_heatmaps,
                 'stage_point_indices': stage_point_indices
             }
-=======
-        return heatmaps_logits, coarse_heatmaps
->>>>>>> fc7ea001
 
 
     def init_weights(self, pretrained=''):
