# ------------------------------------------------------------------------------
# Copyright (c) Microsoft
# Licensed under the MIT License.
# Written by Bin Xiao (Bin.Xiao@microsoft.com)
# ------------------------------------------------------------------------------

from __future__ import absolute_import
from __future__ import division
from __future__ import print_function

import logging
import time
import os

import numpy as np
import torch

from core.config import get_model_name
from core.evaluate import accuracy
from core.inference import get_final_preds
from utils.transforms import flip_back
from utils.vis import save_debug_images, save_train_debug_heatmaps, save_val_debug_heatmaps


logger = logging.getLogger(__name__)


def train(config, train_loader, model, optimizer, epoch,
          output_dir, tb_log_dir, writer_dict):
    batch_time = AverageMeter()
    data_time = AverageMeter()

    heatmap_losses = AverageMeter()
    point_losses = AverageMeter()
    losses = AverageMeter()

    acc = AverageMeter()

    # switch to train mode
    model.train()

    end = time.time()
    for i, (input, target, target_weight, meta) in enumerate(train_loader):
        # measure data loading time
        data_time.update(time.time() - end)

        # compute output
        output_dict = model(input, target)
        loss = output_dict['loss']
        heatmap_loss = output_dict['heatmap_loss']
        point_loss = output_dict['point_loss']

        target = target.cuda(non_blocking=True)
        target_weight = target_weight.cuda(non_blocking=True)

        # compute gradient and do update step
        optimizer.zero_grad()
        loss.backward()
        optimizer.step()

        # measure accuracy and record loss
        losses.update(loss.item(), input.size(0))
        heatmap_losses.update(heatmap_loss.item(), input.size(0))
        point_losses.update(point_loss.item(), input.size(0))

        _, avg_acc, cnt, pred = accuracy(output_dict['output'].detach().cpu().numpy(),
                                         target.detach().cpu().numpy())
        acc.update(avg_acc, cnt)

        # measure elapsed time
        batch_time.update(time.time() - end)
        end = time.time()

        if i % config.PRINT_FREQ == 0:
            msg = 'Epoch: [{0}][{1}/{2}]\t' \
                  'Time {batch_time.val:.3f}s ({batch_time.avg:.3f}s)\t' \
                  'Speed {speed:.1f} samples/s\t' \
                  'Data {data_time.val:.3f}s ({data_time.avg:.3f}s)\t' \
                  'Loss {loss.val:.5f} ({loss.avg:.5f})\t' \
                  'PointLoss {point_loss.val:.5f} ({point_loss.avg:.5f})\t' \
                  'HeatmapLoss {heatmap_loss.val:.5f} ({heatmap_loss.avg:.5f})\t' \
                  'Accuracy {acc.val:.3f} ({acc.avg:.3f})'.format(
                      epoch, i, len(train_loader), batch_time=batch_time,
                      speed=input.size(0)/batch_time.val,
                      data_time=data_time, loss=losses,
                    point_loss= point_losses,
                    heatmap_loss = heatmap_losses,
                    acc=acc)
            logger.info(msg)

            writer = writer_dict['writer']
            global_steps = writer_dict['train_global_steps']
            writer.add_scalar('train_loss', losses.val, global_steps)
            writer.add_scalar('train_point_loss', point_losses.val, global_steps)
            writer.add_scalar('train_heatmap_loss', heatmap_losses.val, global_steps)
            writer.add_scalar('train_acc', acc.val, global_steps)
            writer_dict['train_global_steps'] = global_steps + 1

            prefix = '{}_{}'.format(os.path.join(output_dir, 'train'), i)
            save_debug_images(config, input, meta, target, pred*4, output_dict['output'],
                              prefix)
            # save_train_debug_heatmaps(
            #     output_dict, prefix
            # )


def validate(config, val_loader, val_dataset, model, output_dir,
             tb_log_dir, writer_dict=None):
    batch_time = AverageMeter()
    coarse_acc = AverageMeter()
    refine_acc = AverageMeter()

    # switch to evaluate mode
    model.eval()

    num_samples = len(val_dataset)
    all_preds = np.zeros((num_samples, config.MODEL.NUM_JOINTS, 3),
                         dtype=np.float32)
    all_boxes = np.zeros((num_samples, 6))
    image_path = []
    filenames = []
    imgnums = []
    idx = 0
    with torch.no_grad():
        end = time.time()
        for i, (input, target, target_weight, meta) in enumerate(val_loader):
            # compute output
<<<<<<< HEAD
            output_dict = model(input, target)
            refine_output, coarse_output = output_dict['refine'], output_dict['coarse']
=======
            refine_output, coarse_output = model(input, target)
>>>>>>> fc7ea001
            if config.TEST.FLIP_TEST:
                # this part is ugly, because pytorch has not supported negative index
                # input_flipped = model(input[:, :, :, ::-1])
                input_flipped = np.flip(input.cpu().numpy(), 3).copy()
                input_flipped = torch.from_numpy(input_flipped).cuda()

                refine_output_flipped, coarse_output_flipped = model(input_flipped, target)

                refine_output_flipped = flip_back(refine_output_flipped.cpu().numpy(),
<<<<<<< HEAD
                                           val_dataset.flip_pairs)
                refine_output_flipped = torch.from_numpy(refine_output_flipped.copy()).cuda()

                coarse_output_flipped = flip_back(coarse_output_flipped.cpu().numpy(),
                                           val_dataset.flip_pairs)
=======
                                           val_dataset.flip_pairs)
                refine_output_flipped = torch.from_numpy(refine_output_flipped.copy()).cuda()

                coarse_output_flipped = flip_back(coarse_output_flipped.cpu().numpy(),
                                           val_dataset.flip_pairs)
>>>>>>> fc7ea001
                coarse_output_flipped = torch.from_numpy(coarse_output_flipped.copy()).cuda()

                # feature is not aligned, shift flipped heatmap for higher accuracy
                if config.TEST.SHIFT_HEATMAP:
                    coarse_output_flipped[:, :, :, 1:] = \
                        coarse_output_flipped.clone()[:, :, :, 0:-1]
                    refine_output_flipped[:, :, :, 1:] = \
                        refine_output_flipped.clone()[:, :, :, 0:-1]
                    # output_flipped[:, :, :, 0] = 0

                coarse_output = (coarse_output + coarse_output_flipped) * 0.5
                refine_output = (refine_output + refine_output_flipped) * 0.5

            target = target.cuda(non_blocking=True)
            target_weight = target_weight.cuda(non_blocking=True)

            num_images = input.size(0)
            # measure accuracy and record loss

            _, coarse_avg_acc, coarse_cnt, coarse_pred = accuracy(coarse_output.cpu().numpy(),
                                             target.cpu().numpy())

            _, refine_avg_acc, refine_cnt, refine_pred = accuracy(refine_output.cpu().numpy(),
                                                                  target.cpu().numpy())

            coarse_acc.update(coarse_avg_acc, coarse_cnt)
            refine_acc.update(refine_avg_acc, refine_cnt)

            # measure elapsed time
            batch_time.update(time.time() - end)
            end = time.time()

            c = meta['center'].numpy()
            s = meta['scale'].numpy()
            score = meta['score'].numpy()

            preds, maxvals = get_final_preds(config, refine_output.clone().cpu().numpy(), c, s)

            all_preds[idx:idx + num_images, :, 0:2] = preds[:, :, 0:2]
            all_preds[idx:idx + num_images, :, 2:3] = maxvals
            # double check this all_boxes parts
            all_boxes[idx:idx + num_images, 0:2] = c[:, 0:2]
            all_boxes[idx:idx + num_images, 2:4] = s[:, 0:2]
            all_boxes[idx:idx + num_images, 4] = np.prod(s*200, 1)
            all_boxes[idx:idx + num_images, 5] = score
            image_path.extend(meta['image'])
            if config.DATASET.DATASET == 'posetrack':
                filenames.extend(meta['filename'])
                imgnums.extend(meta['imgnum'].numpy())

            idx += num_images

            if i % config.PRINT_FREQ == 0 or i == 0:
                msg = 'Test: [{0}/{1}]\t' \
                      'Time {batch_time.val:.3f} ({batch_time.avg:.3f})\t' \
                      'Coarse Accuracy {coarse_acc.val:.3f} ({coarse_acc.avg:.3f})\t' \
                      'Refine Accuracy {refine_acc.val:.3f} ({refine_acc.avg:.3f})'.format(
                          i, len(val_loader), batch_time=batch_time,
                          coarse_acc=coarse_acc, refine_acc=refine_acc)
                logger.info(msg)

                coarse_prefix = '{}_{}_coarse'.format(os.path.join(output_dir, 'val'), i)
                save_debug_images(config, input, meta, target, coarse_pred*4, coarse_output,
                                  coarse_prefix)

                refine_prefix = '{}_{}_refine'.format(os.path.join(output_dir, 'val'), i)
                save_debug_images(config, input, meta, target, refine_pred * 4, refine_output,
                                  refine_prefix)
<<<<<<< HEAD

                # save_val_debug_heatmaps(output_dict, refine_prefix)

=======
>>>>>>> fc7ea001

        name_values, perf_indicator = val_dataset.evaluate(
            config, all_preds, output_dir, all_boxes, image_path,
            filenames, imgnums)

        _, full_arch_name = get_model_name(config)
        if isinstance(name_values, list):
            for name_value in name_values:
                _print_name_value(name_value, full_arch_name)
        else:
            _print_name_value(name_values, full_arch_name)

        if writer_dict:
            writer = writer_dict['writer']
            global_steps = writer_dict['valid_global_steps']
            writer.add_scalar('valid_coarse_acc', coarse_acc.avg, global_steps)
            writer.add_scalar('valid_refine_acc', refine_acc.avg, global_steps)
            if isinstance(name_values, list):
                for name_value in name_values:
                    writer.add_scalars('valid', dict(name_value), global_steps)
            else:
                writer.add_scalars('valid', dict(name_values), global_steps)
            writer_dict['valid_global_steps'] = global_steps + 1

    return perf_indicator


# markdown format output
def _print_name_value(name_value, full_arch_name):
    names = name_value.keys()
    values = name_value.values()
    num_values = len(name_value)
    logger.info(
        '| Arch ' +
        ' '.join(['| {}'.format(name) for name in names]) +
        ' |'
    )
    logger.info('|---' * (num_values+1) + '|')
    logger.info(
        '| ' + full_arch_name + ' ' +
        ' '.join(['| {:.3f}'.format(value) for value in values]) +
         ' |'
    )


class AverageMeter(object):
    """Computes and stores the average and current value"""
    def __init__(self):
        self.reset()

    def reset(self):
        self.val = 0
        self.avg = 0
        self.sum = 0
        self.count = 0

    def update(self, val, n=1):
        self.val = val
        self.sum += val * n
        self.count += n
        self.avg = self.sum / self.count if self.count != 0 else 0<|MERGE_RESOLUTION|>--- conflicted
+++ resolved
@@ -1,5 +1,5 @@
 # ------------------------------------------------------------------------------
-# Copyright (c) Microsoft
+# Copyright (c) Microsoft Corporation. All rights reserved.
 # Licensed under the MIT License.
 # Written by Bin Xiao (Bin.Xiao@microsoft.com)
 # ------------------------------------------------------------------------------
@@ -8,283 +8,211 @@
 from __future__ import division
 from __future__ import print_function
 
-import logging
-import time
+import argparse
 import os
-
-import numpy as np
+import pprint
+import shutil
+
 import torch
-
+import torch.nn.parallel
+import torch.backends.cudnn as cudnn
+import torch.optim
+import torch.utils.data
+import torch.utils.data.distributed
+import torchvision.transforms as transforms
+from tensorboardX import SummaryWriter
+
+import _init_paths
+from core.config import config
+from core.config import update_config
+from core.config import update_dir
 from core.config import get_model_name
-from core.evaluate import accuracy
-from core.inference import get_final_preds
-from utils.transforms import flip_back
-from utils.vis import save_debug_images, save_train_debug_heatmaps, save_val_debug_heatmaps
-
-
-logger = logging.getLogger(__name__)
-
-
-def train(config, train_loader, model, optimizer, epoch,
-          output_dir, tb_log_dir, writer_dict):
-    batch_time = AverageMeter()
-    data_time = AverageMeter()
-
-    heatmap_losses = AverageMeter()
-    point_losses = AverageMeter()
-    losses = AverageMeter()
-
-    acc = AverageMeter()
-
-    # switch to train mode
-    model.train()
-
-    end = time.time()
-    for i, (input, target, target_weight, meta) in enumerate(train_loader):
-        # measure data loading time
-        data_time.update(time.time() - end)
-
-        # compute output
-        output_dict = model(input, target)
-        loss = output_dict['loss']
-        heatmap_loss = output_dict['heatmap_loss']
-        point_loss = output_dict['point_loss']
-
-        target = target.cuda(non_blocking=True)
-        target_weight = target_weight.cuda(non_blocking=True)
-
-        # compute gradient and do update step
-        optimizer.zero_grad()
-        loss.backward()
-        optimizer.step()
-
-        # measure accuracy and record loss
-        losses.update(loss.item(), input.size(0))
-        heatmap_losses.update(heatmap_loss.item(), input.size(0))
-        point_losses.update(point_loss.item(), input.size(0))
-
-        _, avg_acc, cnt, pred = accuracy(output_dict['output'].detach().cpu().numpy(),
-                                         target.detach().cpu().numpy())
-        acc.update(avg_acc, cnt)
-
-        # measure elapsed time
-        batch_time.update(time.time() - end)
-        end = time.time()
-
-        if i % config.PRINT_FREQ == 0:
-            msg = 'Epoch: [{0}][{1}/{2}]\t' \
-                  'Time {batch_time.val:.3f}s ({batch_time.avg:.3f}s)\t' \
-                  'Speed {speed:.1f} samples/s\t' \
-                  'Data {data_time.val:.3f}s ({data_time.avg:.3f}s)\t' \
-                  'Loss {loss.val:.5f} ({loss.avg:.5f})\t' \
-                  'PointLoss {point_loss.val:.5f} ({point_loss.avg:.5f})\t' \
-                  'HeatmapLoss {heatmap_loss.val:.5f} ({heatmap_loss.avg:.5f})\t' \
-                  'Accuracy {acc.val:.3f} ({acc.avg:.3f})'.format(
-                      epoch, i, len(train_loader), batch_time=batch_time,
-                      speed=input.size(0)/batch_time.val,
-                      data_time=data_time, loss=losses,
-                    point_loss= point_losses,
-                    heatmap_loss = heatmap_losses,
-                    acc=acc)
-            logger.info(msg)
-
-            writer = writer_dict['writer']
-            global_steps = writer_dict['train_global_steps']
-            writer.add_scalar('train_loss', losses.val, global_steps)
-            writer.add_scalar('train_point_loss', point_losses.val, global_steps)
-            writer.add_scalar('train_heatmap_loss', heatmap_losses.val, global_steps)
-            writer.add_scalar('train_acc', acc.val, global_steps)
-            writer_dict['train_global_steps'] = global_steps + 1
-
-            prefix = '{}_{}'.format(os.path.join(output_dir, 'train'), i)
-            save_debug_images(config, input, meta, target, pred*4, output_dict['output'],
-                              prefix)
-            # save_train_debug_heatmaps(
-            #     output_dict, prefix
-            # )
-
-
-def validate(config, val_loader, val_dataset, model, output_dir,
-             tb_log_dir, writer_dict=None):
-    batch_time = AverageMeter()
-    coarse_acc = AverageMeter()
-    refine_acc = AverageMeter()
-
-    # switch to evaluate mode
-    model.eval()
-
-    num_samples = len(val_dataset)
-    all_preds = np.zeros((num_samples, config.MODEL.NUM_JOINTS, 3),
-                         dtype=np.float32)
-    all_boxes = np.zeros((num_samples, 6))
-    image_path = []
-    filenames = []
-    imgnums = []
-    idx = 0
-    with torch.no_grad():
-        end = time.time()
-        for i, (input, target, target_weight, meta) in enumerate(val_loader):
-            # compute output
-<<<<<<< HEAD
-            output_dict = model(input, target)
-            refine_output, coarse_output = output_dict['refine'], output_dict['coarse']
-=======
-            refine_output, coarse_output = model(input, target)
->>>>>>> fc7ea001
-            if config.TEST.FLIP_TEST:
-                # this part is ugly, because pytorch has not supported negative index
-                # input_flipped = model(input[:, :, :, ::-1])
-                input_flipped = np.flip(input.cpu().numpy(), 3).copy()
-                input_flipped = torch.from_numpy(input_flipped).cuda()
-
-                refine_output_flipped, coarse_output_flipped = model(input_flipped, target)
-
-                refine_output_flipped = flip_back(refine_output_flipped.cpu().numpy(),
-<<<<<<< HEAD
-                                           val_dataset.flip_pairs)
-                refine_output_flipped = torch.from_numpy(refine_output_flipped.copy()).cuda()
-
-                coarse_output_flipped = flip_back(coarse_output_flipped.cpu().numpy(),
-                                           val_dataset.flip_pairs)
-=======
-                                           val_dataset.flip_pairs)
-                refine_output_flipped = torch.from_numpy(refine_output_flipped.copy()).cuda()
-
-                coarse_output_flipped = flip_back(coarse_output_flipped.cpu().numpy(),
-                                           val_dataset.flip_pairs)
->>>>>>> fc7ea001
-                coarse_output_flipped = torch.from_numpy(coarse_output_flipped.copy()).cuda()
-
-                # feature is not aligned, shift flipped heatmap for higher accuracy
-                if config.TEST.SHIFT_HEATMAP:
-                    coarse_output_flipped[:, :, :, 1:] = \
-                        coarse_output_flipped.clone()[:, :, :, 0:-1]
-                    refine_output_flipped[:, :, :, 1:] = \
-                        refine_output_flipped.clone()[:, :, :, 0:-1]
-                    # output_flipped[:, :, :, 0] = 0
-
-                coarse_output = (coarse_output + coarse_output_flipped) * 0.5
-                refine_output = (refine_output + refine_output_flipped) * 0.5
-
-            target = target.cuda(non_blocking=True)
-            target_weight = target_weight.cuda(non_blocking=True)
-
-            num_images = input.size(0)
-            # measure accuracy and record loss
-
-            _, coarse_avg_acc, coarse_cnt, coarse_pred = accuracy(coarse_output.cpu().numpy(),
-                                             target.cpu().numpy())
-
-            _, refine_avg_acc, refine_cnt, refine_pred = accuracy(refine_output.cpu().numpy(),
-                                                                  target.cpu().numpy())
-
-            coarse_acc.update(coarse_avg_acc, coarse_cnt)
-            refine_acc.update(refine_avg_acc, refine_cnt)
-
-            # measure elapsed time
-            batch_time.update(time.time() - end)
-            end = time.time()
-
-            c = meta['center'].numpy()
-            s = meta['scale'].numpy()
-            score = meta['score'].numpy()
-
-            preds, maxvals = get_final_preds(config, refine_output.clone().cpu().numpy(), c, s)
-
-            all_preds[idx:idx + num_images, :, 0:2] = preds[:, :, 0:2]
-            all_preds[idx:idx + num_images, :, 2:3] = maxvals
-            # double check this all_boxes parts
-            all_boxes[idx:idx + num_images, 0:2] = c[:, 0:2]
-            all_boxes[idx:idx + num_images, 2:4] = s[:, 0:2]
-            all_boxes[idx:idx + num_images, 4] = np.prod(s*200, 1)
-            all_boxes[idx:idx + num_images, 5] = score
-            image_path.extend(meta['image'])
-            if config.DATASET.DATASET == 'posetrack':
-                filenames.extend(meta['filename'])
-                imgnums.extend(meta['imgnum'].numpy())
-
-            idx += num_images
-
-            if i % config.PRINT_FREQ == 0 or i == 0:
-                msg = 'Test: [{0}/{1}]\t' \
-                      'Time {batch_time.val:.3f} ({batch_time.avg:.3f})\t' \
-                      'Coarse Accuracy {coarse_acc.val:.3f} ({coarse_acc.avg:.3f})\t' \
-                      'Refine Accuracy {refine_acc.val:.3f} ({refine_acc.avg:.3f})'.format(
-                          i, len(val_loader), batch_time=batch_time,
-                          coarse_acc=coarse_acc, refine_acc=refine_acc)
-                logger.info(msg)
-
-                coarse_prefix = '{}_{}_coarse'.format(os.path.join(output_dir, 'val'), i)
-                save_debug_images(config, input, meta, target, coarse_pred*4, coarse_output,
-                                  coarse_prefix)
-
-                refine_prefix = '{}_{}_refine'.format(os.path.join(output_dir, 'val'), i)
-                save_debug_images(config, input, meta, target, refine_pred * 4, refine_output,
-                                  refine_prefix)
-<<<<<<< HEAD
-
-                # save_val_debug_heatmaps(output_dict, refine_prefix)
-
-=======
->>>>>>> fc7ea001
-
-        name_values, perf_indicator = val_dataset.evaluate(
-            config, all_preds, output_dir, all_boxes, image_path,
-            filenames, imgnums)
-
-        _, full_arch_name = get_model_name(config)
-        if isinstance(name_values, list):
-            for name_value in name_values:
-                _print_name_value(name_value, full_arch_name)
+from core.loss import JointsMSELoss
+from core.function import train
+from core.function import validate
+from utils.utils import get_optimizer
+from utils.utils import save_checkpoint
+from utils.utils import create_logger
+
+import dataset
+import models
+
+import os
+
+os.environ['CUDA_LAUNCH_BLOCKING']= "1"
+
+
+def parse_args():
+    parser = argparse.ArgumentParser(description='Train keypoints network')
+    # general
+    parser.add_argument('--cfg',
+                        help='experiment configure file name',
+                        required=True,
+                        type=str)
+
+    parser.add_argument('--resume',
+                        default=None,
+                        type=str
+                        )
+
+    args, rest = parser.parse_known_args()
+    # update config
+    update_config(args.cfg)
+
+    # training
+    parser.add_argument('--frequent',
+                        help='frequency of logging',
+                        default=config.PRINT_FREQ,
+                        type=int)
+    parser.add_argument('--gpus',
+                        help='gpus',
+                        type=str)
+    parser.add_argument('--workers',
+                        help='num of dataloader workers',
+                        type=int)
+
+    args = parser.parse_args()
+
+    return args
+
+
+def reset_config(config, args):
+    if args.gpus:
+        config.GPUS = args.gpus
+    if args.workers:
+        config.WORKERS = args.workers
+
+
+def main():
+    args = parse_args()
+    reset_config(config, args)
+
+    logger, final_output_dir, tb_log_dir = create_logger(
+        config, args.cfg, 'train')
+
+    logger.info(pprint.pformat(args))
+    logger.info(pprint.pformat(config))
+
+    # cudnn related setting
+    cudnn.benchmark = config.CUDNN.BENCHMARK
+    torch.backends.cudnn.deterministic = config.CUDNN.DETERMINISTIC
+    torch.backends.cudnn.enabled = config.CUDNN.ENABLED
+
+    model = eval('models.'+config.MODEL.NAME+'.get_pose_net')(
+        config, is_train=True
+    )
+
+    # copy model file
+    this_dir = os.path.dirname(__file__)
+    shutil.copy2(
+        os.path.join(this_dir, '../lib/models', config.MODEL.NAME + '.py'),
+        final_output_dir)
+
+    writer_dict = {
+        'writer': SummaryWriter(log_dir=tb_log_dir),
+        'train_global_steps': 0,
+        'valid_global_steps': 0,
+    }
+
+    gpus = [int(i) for i in config.GPUS.split(',')]
+    model = torch.nn.DataParallel(model, device_ids=gpus).cuda()
+
+    optimizer = get_optimizer(config, model)
+
+    lr_scheduler = torch.optim.lr_scheduler.MultiStepLR(
+        optimizer, config.TRAIN.LR_STEP, config.TRAIN.LR_FACTOR
+    )
+
+    # Data loading code
+    normalize = transforms.Normalize(mean=[0.485, 0.456, 0.406],
+                                     std=[0.229, 0.224, 0.225])
+
+    train_dataset = eval('dataset.'+config.DATASET.DATASET)(
+        config,
+        config.DATASET.ROOT,
+        config.DATASET.TRAIN_SET,
+        True,
+        transforms.Compose([
+            transforms.ToTensor(),
+            normalize,
+        ])
+    )
+
+    valid_dataset = eval('dataset.'+config.DATASET.DATASET)(
+        config,
+        config.DATASET.ROOT,
+        config.DATASET.TEST_SET,
+        False,
+        transforms.Compose([
+            transforms.ToTensor(),
+            normalize,
+        ])
+    )
+
+    train_loader = torch.utils.data.DataLoader(
+        train_dataset,
+        batch_size=config.TRAIN.BATCH_SIZE*len(gpus),
+        shuffle=config.TRAIN.SHUFFLE,
+        num_workers=config.WORKERS,
+        pin_memory=True
+    )
+    valid_loader = torch.utils.data.DataLoader(
+        valid_dataset,
+        batch_size=config.TEST.BATCH_SIZE*len(gpus),
+        shuffle=False,
+        num_workers=config.WORKERS,
+        pin_memory=True
+    )
+
+    if args.resume:
+        if os.path.isfile(args.resume):
+            print("=> loading checkpoint '{}'".format(args.resume))
+            checkpoint = torch.load(args.resume)
+            args.start_epoch = checkpoint['epoch']
+            best_perf = checkpoint['perf']
+            model.load_state_dict(checkpoint['state_dict'])
+            optimizer.load_state_dict(checkpoint['optimizer'])
+            print("=> loaded checkpoint '{}' (epoch {})"
+                  .format(args.resume, checkpoint['epoch']))
+    else:
+        best_perf = 0.0
+        args.start_epoch = 0
+
+    best_model = False
+    for epoch in range(args.start_epoch, config.TRAIN.END_EPOCH):
+        lr_scheduler.step()
+
+        # train for one epoch
+        train(config, train_loader, model, optimizer, epoch,
+              final_output_dir, tb_log_dir, writer_dict)
+
+        # evaluate on validation set
+        perf_indicator = validate(config, valid_loader, valid_dataset, model,
+                                  final_output_dir, tb_log_dir,
+                                  writer_dict)
+
+        if perf_indicator > best_perf:
+            best_perf = perf_indicator
+            best_model = True
         else:
-            _print_name_value(name_values, full_arch_name)
-
-        if writer_dict:
-            writer = writer_dict['writer']
-            global_steps = writer_dict['valid_global_steps']
-            writer.add_scalar('valid_coarse_acc', coarse_acc.avg, global_steps)
-            writer.add_scalar('valid_refine_acc', refine_acc.avg, global_steps)
-            if isinstance(name_values, list):
-                for name_value in name_values:
-                    writer.add_scalars('valid', dict(name_value), global_steps)
-            else:
-                writer.add_scalars('valid', dict(name_values), global_steps)
-            writer_dict['valid_global_steps'] = global_steps + 1
-
-    return perf_indicator
-
-
-# markdown format output
-def _print_name_value(name_value, full_arch_name):
-    names = name_value.keys()
-    values = name_value.values()
-    num_values = len(name_value)
-    logger.info(
-        '| Arch ' +
-        ' '.join(['| {}'.format(name) for name in names]) +
-        ' |'
-    )
-    logger.info('|---' * (num_values+1) + '|')
-    logger.info(
-        '| ' + full_arch_name + ' ' +
-        ' '.join(['| {:.3f}'.format(value) for value in values]) +
-         ' |'
-    )
-
-
-class AverageMeter(object):
-    """Computes and stores the average and current value"""
-    def __init__(self):
-        self.reset()
-
-    def reset(self):
-        self.val = 0
-        self.avg = 0
-        self.sum = 0
-        self.count = 0
-
-    def update(self, val, n=1):
-        self.val = val
-        self.sum += val * n
-        self.count += n
-        self.avg = self.sum / self.count if self.count != 0 else 0+            best_model = False
+
+        logger.info('=> saving checkpoint to {}'.format(final_output_dir))
+        save_checkpoint({
+            'epoch': epoch + 1,
+            'model': get_model_name(config),
+            'state_dict': model.state_dict(),
+            'perf': perf_indicator,
+            'optimizer': optimizer.state_dict(),
+        }, best_model, final_output_dir)
+
+    final_model_state_file = os.path.join(final_output_dir,
+                                          'final_state.pth.tar')
+    logger.info('saving final model state to {}'.format(
+        final_model_state_file))
+    torch.save(model.module.state_dict(), final_model_state_file)
+    writer_dict['writer'].close()
+
+
+if __name__ == '__main__':
+    main()